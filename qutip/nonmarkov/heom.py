# This file is part of QuTiP: Quantum Toolbox in Python.
#
#    Copyright (c) 2011 and later, Paul D. Nation and Robert J. Johansson,
#                      Neill Lambert, Anubhav Vardhan, Alexander Pitchford.
#    All rights reserved.
#
#    Redistribution and use in source and binary forms, with or without
#    modification, are permitted provided that the following conditions are
#    met:
#
#    1. Redistributions of source code must retain the above copyright notice,
#       this list of conditions and the following disclaimer.
#
#    2. Redistributions in binary form must reproduce the above copyright
#       notice, this list of conditions and the following disclaimer in the
#       documentation and/or other materials provided with the distribution.
#
#    3. Neither the name of the QuTiP: Quantum Toolbox in Python nor the names
#       of its contributors may be used to endorse or promote products derived
#       from this software without specific prior written permission.
#
#    THIS SOFTWARE IS PROVIDED BY THE COPYRIGHT HOLDERS AND CONTRIBUTORS
#    "AS IS" AND ANY EXPRESS OR IMPLIED WARRANTIES, INCLUDING, BUT NOT
#    LIMITED TO, THE IMPLIED WARRANTIES OF MERCHANTABILITY AND FITNESS FOR A
#    PARTICULAR PURPOSE ARE DISCLAIMED. IN NO EVENT SHALL THE COPYRIGHT
#    HOLDER OR CONTRIBUTORS BE LIABLE FOR ANY DIRECT, INDIRECT, INCIDENTAL,
#    SPECIAL, EXEMPLARY, OR CONSEQUENTIAL DAMAGES (INCLUDING, BUT NOT
#    LIMITED TO, PROCUREMENT OF SUBSTITUTE GOODS OR SERVICES; LOSS OF USE,
#    DATA, OR PROFITS; OR BUSINESS INTERRUPTION) HOWEVER CAUSED AND ON ANY
#    THEORY OF LIABILITY, WHETHER IN CONTRACT, STRICT LIABILITY, OR TORT
#    (INCLUDING NEGLIGENCE OR OTHERWISE) ARISING IN ANY WAY OUT OF THE USE
#    OF THIS SOFTWARE, EVEN IF ADVISED OF THE POSSIBILITY OF SUCH DAMAGE.
###############################################################################
"""
This module provides exact solvers for a system-bath setup using the
hierarchy equations of motion (HEOM).
"""

# Authors: Neill Lambert, Anubhav Vardhan, Alexander Pitchford
# Contact: nwlambert@gmail.com

import types
from functools import partial
import timeit
import numpy as np
#from scipy.misc import factorial
import scipy.sparse as sp
import scipy.integrate
from copy import copy
from qutip import Qobj, qeye
from qutip.states import enr_state_dictionaries
from qutip.superoperator import liouvillian, spre, spost
from qutip.cy.spmatfuncs import cy_ode_rhs
from qutip.solver import Options, Result, Stats
from qutip.ui.progressbar import BaseProgressBar, TextProgressBar
from qutip.cy.heom import cy_pad_csr
from qutip.cy.spmath import zcsr_kron
from qutip.fastsparse import fast_csr_matrix, fast_identity


class HEOMSolver(object):
    """
    This is superclass for all solvers that use the HEOM method for
    calculating the dynamics evolution. There are many references for this.
    A good introduction, and perhaps closest to the notation used here is:
    DOI:10.1103/PhysRevLett.104.250401
    A more canonical reference, with full derivation is:
    DOI: 10.1103/PhysRevA.41.6676
    The method can compute open system dynamics without using any Markovian
    or rotating wave approximation (RWA) for systems where the bath
    correlations can be approximated to a sum of complex eponentials.
    The method builds a matrix of linked differential equations, which are
    then solved used the same ODE solvers as other qutip solvers (e.g. mesolve)

    This class should be treated as abstract. Currently the only subclass
    implemented is that for the Drude-Lorentz spectral density. This covers
    the majority of the work that has been done using this model, and there
    are some performance advantages to assuming this model where it is
    appropriate.

    There are opportunities to develop a more general spectral density code.

    Attributes
    ----------
    H_sys : :class:`qutip.Qobj`
        System Hamiltonian.
        Static Qobj or callback function returning Qobj
        NOTE: Assumes that H(t) is constant in each timeslice (of tlist)

    args : dict
        Dictionary of arguments passed to the time dependent Hamiltonian function

    coup_op : Qobj
        Operator describing the coupling between system and bath.

    coup_strength : float
        Coupling strength.

    temperature : float
        Bath temperature, in units corresponding to planck

    N_cut : int
        Cutoff parameter for the bath

    N_exp : int
        Number of exponential terms used to approximate the bath correlation
        functions

    planck : float
        reduced Planck constant

    boltzmann : float
        Boltzmann's constant

    options : :class:`qutip.solver.Options`
        Generic solver options.
        If set to None the default options will be used

    progress_bar: BaseProgressBar
        Optional instance of BaseProgressBar, or a subclass thereof, for
        showing the progress of the simulation.

    stats : :class:`qutip.solver.Stats`
        optional container for holding performance statitics
        If None is set, then statistics are not collected
        There may be an overhead in collecting statistics

    exp_coeff : list of complex
        Coefficients for the exponential series terms

    exp_freq : list of complex
        Frequencies for the exponential series terms
    """
    #TODO: Make ABC
    def __init__(self):
        raise NotImplementedError("This is a abstract class only. "
                "Use a subclass, for example HSolverDL")

    def reset(self):
        """
        Reset any attributes to default values
        """
        self.planck = 1.0
        self.boltzmann = 1.0
        self.H_sys = None
        self.args = None
        self.coup_op = None
        self.coup_strength = 0.0
        self.temperature = 1.0
        self.N_cut = 10
        self.N_exp = 2
        self.N_he = 0

        self.exp_coeff = None
        self.exp_freq = None

        self.td_type = None
        self.options = None
        self.progress_bar = None
        self.stats = None

        self.ode = None
        self.configured = False

    def configure(self, H_sys, coup_op, coup_strength, temperature,
                     N_cut, N_exp, args=None, planck=None, boltzmann=None,
                     renorm=None, bnd_cut_approx=None,
                     options=None, progress_bar=None, stats=None):
        """
        Configure the solver using the passed parameters
        The parameters are described in the class attributes, unless there
        is some specific behaviour

        Parameters
        ----------
        options : :class:`qutip.solver.Options`
            Generic solver options.
            If set to None the default options will be used

        progress_bar: BaseProgressBar
            Optional instance of BaseProgressBar, or a subclass thereof, for
            showing the progress of the simulation.
            If set to None, then the default progress bar will be used
            Set to False for no progress bar

        stats: :class:`qutip.solver.Stats`
            Optional instance of solver.Stats, or a subclass thereof, for
            storing performance statistics for the solver
            If set to True, then the default Stats for this class will be used
            Set to False for no stats
        """

        self.H0 = None
        if isinstance(H_sys, Qobj):
            self.td_type = None
            self.H0 = H_sys
        elif isinstance(H_sys, (types.FunctionType,
                            types.BuiltinFunctionType, partial)):
            self.H_sys = H_sys
            self.td_type = 'f'
            self.H0 = self.H_sys(0.0, args)

        if not isinstance(self.H0, Qobj):
            raise TypeError("Invalid type {} for H_sys. Must be {} or callback "
                            "function".format(type(H_sys), Qobj))
        if not self.H0.isoper:
            raise TypeError("H_sys must be (or return) a vaild Hamiltonian")

        self.args = args
        self.coup_op = coup_op
        self.coup_strength = coup_strength
        self.temperature = temperature
        self.N_cut = N_cut
        self.N_exp = N_exp
        if planck: self.planck = planck
        if boltzmann: self.boltzmann = boltzmann
        if isinstance(options, Options): self.options = options
        if isinstance(progress_bar, BaseProgressBar):
            self.progress_bar = progress_bar
        elif progress_bar == True:
            self.progress_bar = TextProgressBar()
        elif progress_bar == False:
            self.progress_bar = None
        if isinstance(stats, Stats):
            self.stats = stats
        elif stats == True:
            self.stats = self.create_new_stats()
        elif stats == False:
            self.stats = None



    def create_new_stats(self):
        """
        Creates a new stats object suitable for use with this solver
        Note: this solver expects the stats object to have sections
            config
            integrate
        """
        stats = Stats(['config', 'run'])
        stats.header = "Hierarchy Solver Stats"
        return stats

class HSolverDL(HEOMSolver):
    """
    HEOM solver based on the Drude-Lorentz model for spectral density.
    Drude-Lorentz bath the correlation functions can be exactly analytically
    expressed as an infinite sum of exponentials which depend on the
    temperature, these are called the Matsubara terms or Matsubara frequencies

    For practical computation purposes an approximation must be used based
    on a small number of Matsubara terms (typically < 4).

    Attributes
    ----------
    cut_freq : float
        Bath spectral density cutoff frequency.

    renorm : bool
        Apply renormalisation to coupling terms
        Can be useful if using SI units for planck and boltzmann

    bnd_cut_approx : bool
        Use boundary cut off approximation
        Can be
    """

    def __init__(self, H_sys, coup_op, coup_strength, temperature,
                     N_cut, N_exp, cut_freq, planck=1.0, boltzmann=1.0,
                     args=None, renorm=True, bnd_cut_approx=True,
                     options=None, progress_bar=None, stats=None):

        self.reset()

        if options is None:
            self.options = Options()
        else:
            self.options = options

        self.progress_bar = False
        if progress_bar is None:
            self.progress_bar = BaseProgressBar()
        elif progress_bar == True:
            self.progress_bar = TextProgressBar()

        # the other attributes will be set in the configure method
        self.configure(H_sys, coup_op, coup_strength, temperature,
                     N_cut, N_exp, cut_freq, args=args,
                     planck=planck, boltzmann=boltzmann,
                     renorm=renorm, bnd_cut_approx=bnd_cut_approx, stats=stats)

    def reset(self):
        """
        Reset any attributes to default values
        """
        HEOMSolver.reset(self)
        self.cut_freq = 1.0
        self.renorm = False
        self.bnd_cut_approx = False

    def configure(self, H_sys, coup_op, coup_strength, temperature,
                     N_cut, N_exp, cut_freq, args=None,
                     planck=None, boltzmann=None,
                     renorm=None, bnd_cut_approx=None,
                     options=None, progress_bar=None, stats=None):
        """
        Calls configure from :class:`HEOMSolver` and sets any attributes
        that are specific to this subclass
        """
        start_config = timeit.default_timer()

        HEOMSolver.configure(self, H_sys, coup_op, coup_strength,
                    temperature, N_cut, N_exp, args=args,
                    planck=planck, boltzmann=boltzmann,
                    options=options, progress_bar=progress_bar, stats=stats)
        self.cut_freq = cut_freq
        if renorm is not None: self.renorm = renorm
        if bnd_cut_approx is not None: self.bnd_cut_approx = bnd_cut_approx

        # Load local values for optional parameters
        # Constants and Hamiltonian.
        hbar = self.planck
        options = self.options
        progress_bar = self.progress_bar
        stats = self.stats


        if stats:
            ss_conf = stats.sections.get('config')
            if ss_conf is None:
                ss_conf = stats.add_section('config')

        c, nu = self._calc_matsubara_params()

        if renorm:
            norm_plus, norm_minus = self._calc_renorm_factors()
            if stats:
                stats.add_message('options', 'renormalisation', ss_conf)
        # Dimensions et by system
<<<<<<< HEAD
        sup_dim = self.H0.dims[0][0]**2
        unit_sys = qeye(self.H0.dims[0])
=======
        N_temp = 1
        for i in H_sys.dims[0]:
            N_temp *= i
        sup_dim = N_temp**2
        unit_sys = qeye(N_temp)

>>>>>>> f334bcad

        # Use shorthands (mainly as in referenced PRL)
        lam0 = self.coup_strength
        gam = self.cut_freq
        N_c = self.N_cut
        N_m = self.N_exp
        Q = coup_op # Q as shorthand for coupling operator
        beta = 1.0/(self.boltzmann*self.temperature)

        # Ntot is the total number of ancillary elements in the hierarchy
        # Ntot = factorial(N_c + N_m) / (factorial(N_c)*factorial(N_m))
        # Turns out to be the same as nstates from state_number_enumerate
        N_he, he2idx, idx2he = enr_state_dictionaries([N_c + 1]*N_m , N_c)

        self._unit_helems = fast_identity(N_he)

        if self.bnd_cut_approx:
            # the Tanimura boundary cut off operator
            if stats:
                stats.add_message('options', 'boundary cutoff approx', ss_conf)
            op = -2*spre(Q)*spost(Q.dag()) + spre(Q.dag()*Q) + spost(Q.dag()*Q)

            approx_factr = ((2*lam0 / (beta*gam*hbar)) - 1j*lam0) / hbar
            for k in range(N_m):
                approx_factr -= (c[k] / nu[k])
            L_bnd = -approx_factr*op.data
            L_helems = zcsr_kron(self._unit_helems, L_bnd)
        else:
            L_helems = fast_csr_matrix(shape=(N_he*sup_dim, N_he*sup_dim))

        # Build the hierarchy element interaction matrix
        if stats: start_helem_constr = timeit.default_timer()

        unit_sup = spre(unit_sys).data
        spreQ = spre(Q).data
        spostQ = spost(Q).data
        commQ = (spre(Q) - spost(Q)).data
        N_he_interact = 0

        for he_idx in range(N_he):
            he_state = list(idx2he[he_idx])
            n_excite = sum(he_state)

            # The diagonal elements for the hierarchy operator
            # coeff for diagonal elements
            sum_n_m_freq = 0.0
            for k in range(N_m):
                sum_n_m_freq += he_state[k]*nu[k]

            op = -sum_n_m_freq*unit_sup
            L_he = cy_pad_csr(op, N_he, N_he, he_idx, he_idx)
            L_helems += L_he

            # Add the neighour interations
            he_state_neigh = copy(he_state)
            for k in range(N_m):

                n_k = he_state[k]
                if n_k >= 1:
                    # find the hierarchy element index of the neighbour before
                    # this element, for this Matsubara term
                    he_state_neigh[k] = n_k - 1
                    he_idx_neigh = he2idx[tuple(he_state_neigh)]

                    op = c[k]*spreQ - np.conj(c[k])*spostQ
                    if renorm:
                        op = -1j*norm_minus[n_k, k]*op
                    else:
                        op = -1j*n_k*op

                    L_he = cy_pad_csr(op, N_he, N_he, he_idx, he_idx_neigh)
                    L_helems += L_he
                    N_he_interact += 1

                    he_state_neigh[k] = n_k

                if n_excite <= N_c - 1:
                    # find the hierarchy element index of the neighbour after
                    # this element, for this Matsubara term
                    he_state_neigh[k] = n_k + 1
                    he_idx_neigh = he2idx[tuple(he_state_neigh)]

                    op = commQ
                    if renorm:
                        op = -1j*norm_plus[n_k, k]*op
                    else:
                        op = -1j*op

                    L_he = cy_pad_csr(op, N_he, N_he, he_idx, he_idx_neigh)
                    L_helems += L_he
                    N_he_interact += 1

                    he_state_neigh[k] = n_k

        self._sysless_helems = L_helems.copy()

        if stats:
            stats.add_timing('hierarchy contruct',
                             timeit.default_timer() - start_helem_constr,
                            ss_conf)
            stats.add_count('Num hierarchy elements', N_he, ss_conf)
            stats.add_count('Num he interactions', N_he_interact, ss_conf)

        # Setup Liouvillian
        if stats:
            start_louvillian = timeit.default_timer()

        L_helems = self._add_sys_liouvillian_helems(self.H0, L_helems)

        if stats:
            stats.add_count('L nnz', L_helems.nnz, ss_conf)
            stats.add_count('L max matrix elem',
                            max(abs(np.asarray(L_helems.data.data))), ss_conf)

        if stats:
            stats.add_timing('Liouvillian contruct',
                             timeit.default_timer() - start_louvillian,
                            ss_conf)

        if stats: start_integ_conf = timeit.default_timer()

        r = scipy.integrate.ode(cy_ode_rhs)

        r.set_f_params(L_helems.data, L_helems.indices, L_helems.indptr)
        r.set_integrator('zvode', method=options.method, order=options.order,
                         atol=options.atol, rtol=options.rtol,
                         nsteps=options.nsteps, first_step=options.first_step,
                         min_step=options.min_step, max_step=options.max_step)

        if stats:
            time_now = timeit.default_timer()
            stats.add_timing('Liouvillian contruct',
                             time_now - start_integ_conf,
                            ss_conf)
            if ss_conf.total_time is None:
                ss_conf.total_time = time_now - start_config
            else:
                ss_conf.total_time += time_now - start_config

        self._ode = r
        self._N_he = N_he
        self._sup_dim = sup_dim
        self._configured = True

    def _add_sys_liouvillian_helems(self, H, L_helems=None):
        if L_helems is None:
            L_helems = self._sysless_helems

        H_he = zcsr_kron(self._unit_helems, liouvillian(H).data)
        return L_helems + H_he


    def run(self, rho0, tlist):
        """
        Function to solve for an open quantum system using the
        HEOM model.

        Parameters
        ----------
        rho0 : Qobj
            Initial state (density matrix) of the system.

        tlist : list
            Time over which system evolves.

        Hlist : Qobj or list of Qobj
            Optional system Hamiltonian
            or list of system  Hamiltonians for each timeslot
            i.e. Hsys piecewise constant in the evolution

        Returns
        -------
        results : :class:`qutip.solver.Result`
            Object storing all results from the simulation.
        """

        start_run = timeit.default_timer()

        sup_dim = self._sup_dim
        stats = self.stats
        r = self._ode

        if not self._configured:
            raise RuntimeError("Solver must be configured before it is run")
        if stats:
            ss_conf = stats.sections.get('config')
            if ss_conf is None:
                raise RuntimeError("No config section for solver stats")
            ss_run = stats.sections.get('run')
            if ss_run is None:
                ss_run = stats.add_section('run')

        output = Result()
        output.solver = "hsolve"
        output.times = tlist
        output.states = []

        if stats: start_init = timeit.default_timer()
        output.states.append(Qobj(rho0))
        rho0_flat = rho0.full().ravel('F') # Using 'F' effectively transposes
        rho0_he = np.zeros([sup_dim*self._N_he], dtype=complex)
        rho0_he[:sup_dim] = rho0_flat
        r.set_initial_value(rho0_he, tlist[0])

        if stats:
            stats.add_timing('initialize',
                             timeit.default_timer() - start_init, ss_run)
            start_integ = timeit.default_timer()

        dt = np.diff(tlist)
        n_tsteps = len(tlist)
        for t_idx, t in enumerate(tlist):
            if t_idx < n_tsteps - 1:
                if self.td_type is not None:
                    # Update the HEOM based on H(t)
                    # NOTE: assumes constant in this timeslice
                    L_helems = self._add_sys_liouvillian_helems(
                                                        self.H_sys(t, self.args))

                    r.set_f_params(L_helems.data, L_helems.indices,
                                                       L_helems.indptr)
                r.integrate(r.t + dt[t_idx])
                rho = Qobj(r.y[:sup_dim].reshape(rho0.shape), dims=rho0.dims)
                output.states.append(rho)

        if stats:
            time_now = timeit.default_timer()
            stats.add_timing('integrate',
                             time_now - start_integ, ss_run)
            if ss_run.total_time is None:
                ss_run.total_time = time_now - start_run
            else:
                ss_run.total_time += time_now - start_run
            stats.total_time = ss_conf.total_time + ss_run.total_time

        return output

    def _calc_matsubara_params(self):
        """
        Calculate the Matsubara coefficents and frequencies

        Returns
        -------
        c, nu: both list(float)

        """
        c = []
        nu = []
        lam0 = self.coup_strength
        gam = self.cut_freq
        hbar = self.planck
        beta = 1.0/(self.boltzmann*self.temperature)
        N_m = self.N_exp

        g = 2*np.pi / (beta*hbar)
        for k in range(N_m):
            if k == 0:
                nu.append(gam)
                c.append(lam0*gam*
                    (1.0/np.tan(gam*hbar*beta/2.0) - 1j) / hbar)
            else:
                nu.append(k*g)
                c.append(4*lam0*gam*nu[k] /
                      ((nu[k]**2 - gam**2)*beta*hbar**2))

        self.exp_coeff = c
        self.exp_freq = nu
        return c, nu

    def _calc_renorm_factors(self):
        """
        Calculate the renormalisation factors

        Returns
        -------
        norm_plus, norm_minus : array[N_c, N_m] of float
        """
        c = self.exp_coeff
        N_m = self.N_exp
        N_c = self.N_cut

        norm_plus = np.empty((N_c+1, N_m))
        norm_minus = np.empty((N_c+1, N_m))
        for k in range(N_m):
            for n in range(N_c+1):
                norm_plus[n, k] = np.sqrt(abs(c[k])*(n + 1))
                norm_minus[n, k] = np.sqrt(float(n)/abs(c[k]))

        return norm_plus, norm_minus


def _pad_csr(A, row_scale, col_scale, insertrow=0, insertcol=0):
    """
    Expand the input csr_matrix to a greater space as given by the scale.
    Effectively inserting A into a larger matrix
         zeros([A.shape[0]*row_scale, A.shape[1]*col_scale]
    at the position [A.shape[0]*insertrow, A.shape[1]*insertcol]
    The same could be achieved through using a kron with a matrix with
    one element set to 1. However, this is more efficient
    """

    # ajgpitch 2016-03-08:
    # Clearly this is a very simple operation in dense matrices
    # It seems strange that there is nothing equivalent in sparse however,
    # after much searching most threads suggest directly addressing
    # the underlying arrays, as done here.
    # This certainly proved more efficient than other methods such as stacking
    #TODO: Perhaps cythonize and move to spmatfuncs

    if not isinstance(A, sp.csr_matrix):
        raise TypeError("First parameter must be a csr matrix")
    nrowin = A.shape[0]
    ncolin = A.shape[1]
    nrowout = nrowin*row_scale
    ncolout = ncolin*col_scale

    A._shape = (nrowout, ncolout)
    if insertcol == 0:
        pass
    elif insertcol > 0 and insertcol < col_scale:
        A.indices = A.indices + insertcol*ncolin
    else:
        raise ValueError("insertcol must be >= 0 and < col_scale")

    if insertrow == 0:
        A.indptr = np.concatenate((A.indptr,
                        np.array([A.indptr[-1]]*(row_scale-1)*nrowin)))
    elif insertrow == row_scale-1:
        A.indptr = np.concatenate((np.array([0]*(row_scale - 1)*nrowin),
                                   A.indptr))
    elif insertrow > 0 and insertrow < row_scale - 1:
         A.indptr = np.concatenate((np.array([0]*insertrow*nrowin), A.indptr,
                np.array([A.indptr[-1]]*(row_scale - insertrow - 1)*nrowin)))
    else:
        raise ValueError("insertrow must be >= 0 and < row_scale")

    return A<|MERGE_RESOLUTION|>--- conflicted
+++ resolved
@@ -337,17 +337,11 @@
             if stats:
                 stats.add_message('options', 'renormalisation', ss_conf)
         # Dimensions et by system
-<<<<<<< HEAD
-        sup_dim = self.H0.dims[0][0]**2
-        unit_sys = qeye(self.H0.dims[0])
-=======
         N_temp = 1
         for i in H_sys.dims[0]:
             N_temp *= i
         sup_dim = N_temp**2
         unit_sys = qeye(N_temp)
-
->>>>>>> f334bcad
 
         # Use shorthands (mainly as in referenced PRL)
         lam0 = self.coup_strength
