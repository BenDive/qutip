#!/usr/bin/env python
from os.path import join
import sys
import numpy as np


def configuration(parent_package='', top_path=None):
    from numpy.distutils.misc_util import Configuration
    from numpy.distutils.system_info import get_info, NotFoundError

    config = Configuration('fortran', parent_package, top_path)

    sources = [
        'qutraj_run.pyf',
        'qutraj_precision.f90',
        'mt19937.f90',
        'linked_list.f90',
        'qutraj_general.f90',
        'qutraj_hilbert.f90',
        'qutraj_evolve.f90',
    ]

    libs = ['zvode']

    config.add_library('zvode', sources=[join('zvode', '*.f')])

<<<<<<< HEAD
    if sys.platform == 'darwin':
        blas_opt = get_info('blas_opt')
        extra_compile_args = blas_opt['extra_compile_args']
        extra_link_args = blas_opt['extra_link_args']
=======
   
    if sys.platform=='darwin':
        blas_opt=np.__config__.blas_opt_info
        extra_compile_args=blas_opt['extra_compile_args']
        extra_link_args=blas_opt['extra_link_args']
>>>>>>> 076c596b
        newblas = {}
        sources.append('qutraj_linalg.f90')
    else:
        extra_compile_args = []
        extra_link_args = []
        #
        # LAPACK?
        #
        lapack_opt = np.__config__.lapack_opt_info

        if not lapack_opt:
            # raise NotFoundError,'no lapack resources found'
            print("Warning: No lapack resource found. Linear algebra routines"
                  + " like 'eigenvalues' and 'entropy' will not be available.")
            sources.append('qutraj_nolinalg.f90')
        else:
            sources.append('qutraj_linalg.f90')
            libs.extend(lapack_opt['libraries'])

        #
        # BLAS
        #
        if not lapack_opt:
            blas_opt = np.__config__.blas_opt_info
        else:
            blas_opt = lapack_opt

        # Remove libraries key from blas_opt
        if 'libraries' in blas_opt:  # key doesn't exist on OS X ...
            libs.extend(blas_opt['libraries'])
        newblas = {}
        for key in blas_opt.keys():
            if key == 'libraries':
                continue
            newblas[key] = blas_opt[key]

    # Add this last
    sources.append('qutraj_run.f90')

    config.add_extension('qutraj_run',
                         sources=sources,
                         extra_compile_args=extra_compile_args,
                         extra_link_args=extra_link_args,
                         libraries=libs,
                         **newblas
                         )

    return config


if (__name__ == '__main__'):
    from numpy.distutils.core import setup
    setup(**configuration(top_path='').todict())<|MERGE_RESOLUTION|>--- conflicted
+++ resolved
@@ -24,18 +24,10 @@
 
     config.add_library('zvode', sources=[join('zvode', '*.f')])
 
-<<<<<<< HEAD
     if sys.platform == 'darwin':
-        blas_opt = get_info('blas_opt')
-        extra_compile_args = blas_opt['extra_compile_args']
-        extra_link_args = blas_opt['extra_link_args']
-=======
-   
-    if sys.platform=='darwin':
         blas_opt=np.__config__.blas_opt_info
         extra_compile_args=blas_opt['extra_compile_args']
         extra_link_args=blas_opt['extra_link_args']
->>>>>>> 076c596b
         newblas = {}
         sources.append('qutraj_linalg.f90')
     else:
